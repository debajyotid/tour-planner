--- conflicted
+++ resolved
@@ -1,93 +1,22 @@
 import streamlit as st
 
-<<<<<<< HEAD
-=======
 from langchain_community.chat_message_histories import ChatMessageHistory
 from langchain.prompts import ChatPromptTemplate
 from langchain.chains import LLMChain
-from langchain_openai import ChatOpenAI
->>>>>>> 1642d9af
 from openai import OpenAI
 from langchain_community.chat_message_histories import ChatMessageHistory
 from langchain.prompts import ChatPromptTemplate
 from langchain_openai import ChatOpenAI
-from langchain.chains import LLMChain
+from openai import OpenAI
 
-<<<<<<< HEAD
-from functions import *
-=======
 # Using LanChain's ChatMessageHistory to save Chat session history
 history = ChatMessageHistory()
 
 # Using OpenAI "gpt-3.5-turbo-0125" model to generate the itinenary
 llm = ChatOpenAI(model="gpt-3.5-turbo-0125",temperature=0,api_key=OPENAI_API_KEY)
+from langchain.chains import LLMChain
 
-st.title("AI Trip Planner")
-destination = st.text_input("Enter your destination:")
-start_date = st.date_input("Start Date")
-end_date = st.date_input("End Date")
-budget = st.number_input("Enter your budget (£):", min_value=0)
-interests = st.multiselect("Select your interests:",["Nature", "History", "Food", "Adventure", "Shopping", "Relaxation"])
-
-def get_attractions(googlemapsapi, destination):
-    """Fetches a list of tourist attractions near a given destination using the Google Maps API.
-
-    Args:
-        destination (str): The name of the destination (e.g., "Paris, France").
-
-    Returns:
-        list[str]: A list of names of tourist attractions near the destination.
-                   Returns an empty list if no attractions are found.
-
-    Raises:
-        ValueError: If the destination cannot be geocoded.
-        googlemaps.exceptions.ApiError: If there is an issue with the Google Maps API request.
-        KeyError: If the API key is not found in Streamlit secrets.
-
-    Note:
-        This function requires the 'googlemaps' and 'streamlit' libraries to be installed
-        and a valid Google Maps API key stored in Streamlit secrets under the key
-        "googlemaps_api_key". It searches for attractions within a 5km radius
-        of the geocoded destination. Requires 'googlemaps' and 'streamlit'
-        libraries to be imported.
-    """
-
-    lat_lng = (destination['lat'], destination['lng'])
-
-    # Using the "places_nearby" API to get tourist attractions, within a 5000m radius, of the latitude-longitude of the chosen destination
-    places_result = googlemapsapi.places_nearby(
-        location=lat_lng, radius=5000, type='tourist_attraction')
-    return [place['name'] for place in places_result['results']]
-
-
-def get_weather(destination):
-    """Fetches the current weather description for a given destination using OpenWeatherMap API.
-
-    Args:
-        destination (str): The city name for which to retrieve the weather.
-
-    Returns:
-        str: A string describing the current weather conditions (e.g., 'clear sky').
-             Note: This function assumes the API key is stored in Streamlit secrets
-             and does not handle potential errors like invalid destinations,
-             network issues, or API key problems gracefully. It might raise
-             exceptions (e.g., KeyError, requests.exceptions.RequestException)
-             if the API call fails or the response format is unexpected. Requires
-             'requests' and 'streamlit' libraries to be imported.
-    """
-    url = f"http://api.openweathermap.org/data/2.5/weather?lat={destination['lat']}&lon={destination['lng']}&appid={api_key}"
-    response = requests.get(url).json()
-    if response.get('weather'):
-        return response['weather'][0]['description']
-    else:
-        return "Weather data not available."
-
-def generate_itinerary(destination, start_date, end_date, budget, interests):
-    """Generates a personalized travel itinerary using OpenAI.
-
-    Fetches local attractions and weather forecasts to create a detailed,
-    day-by-day plan based on user preferences and constraints.
->>>>>>> 1642d9af
+from functions import *
 
 OPENAI_API_KEY = st.secrets["OPENAI_API_KEY"]
 googlemaps_api_key = st.secrets["googlemaps_api_key"]
@@ -99,7 +28,6 @@
 # Using OpenAI "gpt-3.5-turbo-0125" model to generate the itinenary
 llm = ChatOpenAI(model="gpt-3.5-turbo-0125",temperature=0,api_key=OPENAI_API_KEY)
 
-<<<<<<< HEAD
 # Generating a new prompt template to handle conversation history
 conversation_prompt = ChatPromptTemplate.from_messages([("system", "You are a helpful travel planning assistant. Refine the itinerary as per the user's requests."),
                                                         ("ai", "{history}"),
@@ -160,88 +88,4 @@
             st.write(refined_itinerary)
 
 if __name__ == "__main__":
-    main()     
-=======
-    Note:
-        Requires the 'openai' library and Streamlit ('st') for secret management.
-        Assumes `get_attractions` and `get_weather` functions are defined and
-        accessible in the same scope and handle their own API interactions.
-    """
-
-    # Generating the latitude and longitudes for the chosen destination using GoogleMaps APIs
-    gmaps = googlemaps.Client(key=googlemaps_api_key)
-    geocode_result = gmaps.geocode(destination)
-    if not geocode_result:
-        raise ValueError(f"Could not geocode destination: {destination}")
-    location = geocode_result[0]['geometry']['location']
-
-    tourist_attraction = get_attractions(destination)
-    weather_forecast = get_weather(destination)
-
-    client = OpenAI(api_key=st.secrets["OPENAI_API_KEY"])
-    prompt = f"""
-    You are a helpful tour planner.
-    Please create a day-by-day itinerary, within 1000 words or less,
-    for a trip to {destination},
-    from {start_date} to {end_date},
-    within a budget of £{budget}, and 
-    with focus on the below interests {', '.join(interests)}.
-    Please also include places like, {tourist_attraction}, in the itinerary and
-    factor the forecasted weather, like {weather_forecast} while building the itinerary.
-    """
-    response = client.chat.completions.create(model="gpt-3.5-turbo-0125",
-                                              messages=[
-                                                            {
-                                                                "role": "developer",
-                                                                "content": prompt
-                                                            }
-                                                        ],
-                                              max_tokens=1000,
-                                              temperature=0)
-    return response.choices[0].message.content
-
-
-def get_refined_reply(user_input, history):
-
-    # Generating a new prompt template to handle conversation history
-    prompt = ChatPromptTemplate.from_messages([("system", "You are a helpful travel planning assistant. Refine the itinerary as per the user's requests."),
-                                               ("ai", "{history}"),
-                                               ("human", "{input}"),])
-    
-    # Add the user's new request to memory
-    history.add_user_message(user_input)
-
-    # Format the conversation so far
-    conversation = ""
-    for msg in history.messages:
-        if msg.type == "human":
-            conversation += f"User: {msg.content}\n"
-        else:
-            conversation += f"AI: {msg.content}\n"
-
-    # Create the chain and run it
-    chain = LLMChain(llm=llm, prompt=prompt)
-    refined_itinerary = chain.run(history=conversation, input=user_input)
-    history.add_ai_message(refined_itinerary)
-    return refined_itinerary
-    
-if st.button("Generate Plan"):
-    # Call the AI model and APIs here
-    st.write("Generating your trip plan...")
-    itinerary = generate_itinerary(destination, start_date, end_date, budget, interests)
-    # Passing the generated itinenary to the Chat history
-    history.add_ai_message(itinerary)
-    st.text_area("Your AI-generated itinerary:", itinerary)
-
-if st.button("Refine Plan"):
-    # Call the AI model and APIs here
-    st.write("Generating your refined trip plan...")
-    refined_itinerary = get_refined_reply(user_input, history)
-    st.text_area("Your AI-generated refined itinerary:", refined_itinerary)
-
-
-# user_message = st.text_input("Refine your plan by asking questions:")
-# if user_message:
-#     reply = conversation.run(input=user_message)
-#     st.write(reply)
->>>>>>> 1642d9af
+    main()     